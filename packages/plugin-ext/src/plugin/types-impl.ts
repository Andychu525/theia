--- conflicted
+++ resolved
@@ -1203,7 +1203,19 @@
     }
 }
 
-<<<<<<< HEAD
+export enum FileChangeType {
+	Changed = 1,
+	Created = 2,
+	Deleted = 3,
+}
+
+export enum FileType {
+	Unknown = 0,
+	File = 1,
+	Directory = 2,
+	SymbolicLink = 64
+}
+
 export class ProgressOptions {
     /**
      * The location at which progress should show.
@@ -1248,17 +1260,4 @@
      * Show progress as notification with an optional cancel button. Supports to show infinite and discrete progress.
      */
     Notification = 15
-=======
-export enum FileChangeType {
-	Changed = 1,
-	Created = 2,
-	Deleted = 3,
-}
-
-export enum FileType {
-	Unknown = 0,
-	File = 1,
-	Directory = 2,
-	SymbolicLink = 64
->>>>>>> 1efad7cb
 }